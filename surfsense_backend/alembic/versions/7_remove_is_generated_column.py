--- conflicted
+++ resolved
@@ -4,11 +4,11 @@
 Revises: 6
 
 """
-<<<<<<< HEAD
 
 from collections.abc import Sequence
 
 import sqlalchemy as sa
+from sqlalchemy import inspect
 
 from alembic import op
 
@@ -20,24 +20,6 @@
 
 
 def upgrade() -> None:
-    # Drop the is_generated column
-    op.drop_column("podcasts", "is_generated")
-=======
-
-from typing import Sequence, Union
-
-import sqlalchemy as sa
-from alembic import op
-from sqlalchemy import inspect
-
-# revision identifiers, used by Alembic.
-revision: str = "7"
-down_revision: Union[str, None] = "6"
-branch_labels: Union[str, Sequence[str], None] = None
-depends_on: Union[str, Sequence[str], None] = None
-
-
-def upgrade() -> None:
     # Get the current database connection
     bind = op.get_bind()
     inspector = inspect(bind)
@@ -46,7 +28,6 @@
     columns = [col["name"] for col in inspector.get_columns("podcasts")]
     if "is_generated" in columns:
         op.drop_column("podcasts", "is_generated")
->>>>>>> 0398046b
 
 
 def downgrade() -> None:
